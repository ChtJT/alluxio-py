import os
from typing import Any
from typing import Dict
from typing import List
from typing import Optional
from typing import Union

import lance
import pandas as pd
import pyarrow as pa
from datafusion import SessionContext
<<<<<<< HEAD
=======

>>>>>>> dac7f4bb
from lance import FFILanceTableProvider
from lance import LanceDataset

from Lance.src.blender.main.utils.build_filter_expression import (
    _build_filter_expression,
)


class DatasetManager:
    def __init__(
        self,
        path: str,
        primary_key: Optional[str] = None,
        storage_options: Optional[Dict[str, str]] = None,
    ):
        self.path = path
        self.primary_key = primary_key
        os.makedirs(self.path, exist_ok=True)
        self.storage_options = storage_options or {}

    def write(
        self,
        table: Union[pa.Table, pd.DataFrame],
        mode: str = "overwrite",
        **lance_kwargs: Any,
    ) -> lance.LanceDataset:
        if isinstance(table, pd.DataFrame):
            table = pa.Table.from_pandas(table, preserve_index=False)
        ds = lance.write_dataset(table, self.path, mode=mode, **lance_kwargs)
        return ds

    def append(
        self, table: Union[pa.Table, pd.DataFrame], **lance_kwargs: Any
    ) -> None:
        self.write(table, mode="append", **lance_kwargs)

    def upsert(
        self, table: Union[pa.Table, pd.DataFrame], **lance_kwargs: Any
    ) -> LanceDataset:
        if not self.primary_key:
            raise ValueError("Upsert requires primary_key")
        if isinstance(table, pd.DataFrame):
            table = pa.Table.from_pandas(table, preserve_index=False)
        ds: LanceDataset = lance.dataset(self.path)
        (
            ds.merge_insert(on=self.primary_key)
            .when_matched_update_all()
            .when_not_matched_insert_all()
            .execute(table)
        )
        return ds

    def overwrite(
        self, table: Union[pa.Table, pd.DataFrame], **lance_kwargs: Any
    ) -> LanceDataset:
        return self.write(table, mode="overwrite", **lance_kwargs)

    def merge(
        self,
        data_obj: Union[pa.Table, pd.DataFrame],
        left_on: str,
        right_on: Optional[str] = None,
        **lance_kwargs: Any,
    ) -> LanceDataset:
        if isinstance(data_obj, pd.DataFrame):
            data_obj = pa.Table.from_pandas(data_obj, preserve_index=False)
        right_on = right_on or left_on
        ds: LanceDataset = lance.dataset(self.path)
        ds.merge(data_obj, left_on=left_on, right_on=right_on, **lance_kwargs)
        return ds

    def list_versions(self) -> List[Dict[str, Any]]:
        ds: LanceDataset = lance.dataset(self.path)
        return ds.list_versions()

    def read(
        self,
        version: Optional[int] = None,
        columns: Optional[List[str]] = None,
        filters: Optional[List[tuple]] = None,
    ) -> pa.Table:
        ds: LanceDataset = lance.dataset(self.path, version=version)
        kwargs: Dict[str, Any] = {}
        if columns is not None:
            kwargs["columns"] = columns
        if filters is not None:
            expr = _build_filter_expression(filters)
            kwargs["filter"] = expr
        return ds.to_table(**kwargs)

    # The rollback and lookup functions should be the same. During the rollback process, provide an option to decide whether to save the current modifications as a new version().
    def rollback(self, version: int) -> None:
        ds = lance.dataset(self.path, version=version)
        self.overwrite(ds.to_table())

    def get_row_at_version(self, key_value: Any, version: int) -> pa.Table:
        if not self.primary_key:
            raise ValueError("Row lookup requires primary_key")
        ds: LanceDataset = lance.dataset(self.path, version=version)
        expr = _build_filter_expression([(self.primary_key, "=", key_value)])
        return ds.to_table(filter=expr)

    def get_row_history(self, key_value: Any) -> Dict[int, pa.Table]:
        if not self.primary_key:
            raise ValueError("History lookup requires primary_key")
        history: Dict[int, pa.Table] = {}
        for vinfo in self.list_versions():
            ver = vinfo["version"]
            tbl = self.get_row_at_version(key_value, ver)
            if tbl.num_rows > 0:
                history[ver] = tbl
        return history

    def optimize(
        self,
        compact_target_rows: int = 8192,
        keep_last_n: Optional[int] = None,
        older_than_days: Optional[int] = None,
    ) -> None:
        import datetime

        ds: LanceDataset = lance.dataset(self.path)
        ds.optimize.compact_files(target_rows_per_fragment=compact_target_rows)
        cleanup_kwargs: Dict[str, Any] = {}
        if keep_last_n is not None:
            cleanup_kwargs["keep_last_n"] = keep_last_n
        if older_than_days is not None:
            cleanup_kwargs["older_than"] = datetime.timedelta(
                days=older_than_days
            )
        ds.cleanup_old_versions(
            **cleanup_kwargs
        ) if cleanup_kwargs else ds.cleanup_old_versions()

    def create_vector_index(
        self,
        column: str,
        index_type: str = "IVF_PQ",
        metric: str = "l2",
        rebuild: bool = False,
        **index_kwargs: Any,
    ) -> None:
        ds: LanceDataset = lance.dataset(self.path)
        ds.create_index(
            column,
            index_type=index_type,
            metric=metric,
            rebuild=rebuild,
            **index_kwargs,
        )

    def query_sql(self, sql: str) -> pd.DataFrame:
        ctx = SessionContext()
        ds = lance.dataset(self.path)
        provider = FFILanceTableProvider(ds)
        ctx.register_table_provider("ds", provider)
        df_table = ctx.sql(sql)
        return df_table.to_pandas()

    def __repr__(self) -> str:
        return f"<DatasetManager path={self.path!r} key={self.primary_key!r}>"<|MERGE_RESOLUTION|>--- conflicted
+++ resolved
@@ -9,13 +9,9 @@
 import pandas as pd
 import pyarrow as pa
 from datafusion import SessionContext
-<<<<<<< HEAD
-=======
 
->>>>>>> dac7f4bb
 from lance import FFILanceTableProvider
 from lance import LanceDataset
-
 from Lance.src.blender.main.utils.build_filter_expression import (
     _build_filter_expression,
 )
